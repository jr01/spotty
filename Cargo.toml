[package]
name = "spotty"
<<<<<<< HEAD
version = "0.5.2"
=======
version = "0.5.3"
>>>>>>> 67682f44
authors = ["Michael Herger <michael@herger.net>"]

[[bin]]
name = "spotty"
path = "src/main.rs"
doc = false

[dependencies]
env_logger = "0.4.0"
futures = "0.1.8"
getopts = "0.2.14"
log = "0.3.5"
tokio-core = "0.1.2"
tokio-proto = "0.1.0"
tokio-signal = "0.1"

[dependencies.librespot]
git = "https://github.com/michaelherger/librespot.git"
branch = "change-notification"
#path = "../librespot"
default-features = false<|MERGE_RESOLUTION|>--- conflicted
+++ resolved
@@ -1,10 +1,6 @@
 [package]
 name = "spotty"
-<<<<<<< HEAD
-version = "0.5.2"
-=======
 version = "0.5.3"
->>>>>>> 67682f44
 authors = ["Michael Herger <michael@herger.net>"]
 
 [[bin]]
