[package]
name = "spotty"
<<<<<<< HEAD
version = "0.7.1"
=======
version = "0.8.1"
>>>>>>> a0ce2add
authors = ["Michael Herger <michael@herger.net>"]

[[bin]]
name = "spotty"
path = "src/main.rs"
doc = false

[dependencies]
env_logger = "0.4.0"
futures = "0.1.8"
getopts = "0.2.14"
log = "0.3.5"
tokio-core = "0.1.2"
tokio-signal = "0.1.2"

[dependencies.librespot]
git = "https://github.com/michaelherger/librespot.git"
branch = "refactor-0817"
#path = "../librespot"
default-features = false

[profile.release]
lto = true
panic = 'abort'<|MERGE_RESOLUTION|>--- conflicted
+++ resolved
@@ -1,10 +1,6 @@
 [package]
 name = "spotty"
-<<<<<<< HEAD
-version = "0.7.1"
-=======
-version = "0.8.1"
->>>>>>> a0ce2add
+version = "0.8.2"
 authors = ["Michael Herger <michael@herger.net>"]
 
 [[bin]]
