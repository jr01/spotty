--- conflicted
+++ resolved
@@ -165,7 +165,6 @@
 	let session_config = {
 		let device_id = librespot::core::session::device_id(&name);
 		
-<<<<<<< HEAD
 		SessionConfig {
 			user_agent: VERSION.to_string(),
 			device_id: device_id
@@ -174,9 +173,10 @@
 
 	let player_config = {
 		PlayerConfig {
-			bitrate: Bitrate::Bitrate320,
+			bitrate: bitrate,
 			onstart: matches.opt_str("onstart"),
 			onstop: matches.opt_str("onstop"),
+			onchange: matches.opt_str("onchange"),
 		}
 	};
 
@@ -185,15 +185,6 @@
 			name: name,
 			device_type: DeviceType::default(),
 		}
-=======
-	let config = Config {
-		user_agent: VERSION.to_string(),
-		device_id: device_id,
-		bitrate: bitrate,
-		onstart: matches.opt_str("onstart"),
-		onstop: matches.opt_str("onstop"),
-		onchange: matches.opt_str("onchange"),
->>>>>>> dc13ab8d
 	};
 
 	Setup {
