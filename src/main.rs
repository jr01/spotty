// TODO: many items from tokio-core::io have been deprecated in favour of tokio-io
#![allow(deprecated)]

#[cfg(debug_assertions)]
#[macro_use] extern crate log;
#[cfg(debug_assertions)]
extern crate env_logger;
extern crate futures;
extern crate getopts;
extern crate librespot;
extern crate tokio_core;
extern crate tokio_signal;

#[cfg(debug_assertions)]
use env_logger::LogBuilder;
use futures::{Future, Async, Poll, Stream};
#[cfg(debug_assertions)]
use std::env;
use std::io::{self, stderr, Write};
use std::path::PathBuf;
use std::process::exit;
use std::str::FromStr;
use tokio_core::reactor::{Handle, Core};
use tokio_core::io::IoStream;
use std::mem;

use librespot::core::authentication::{get_credentials, Credentials};
use librespot::core::cache::Cache;
use librespot::core::config::{Bitrate, DeviceType, PlayerConfig, SessionConfig, ConnectConfig};
use librespot::core::session::Session;

use librespot::audio_backend::{self};
#[cfg(not(target_os="windows"))]
use librespot::discovery::{discovery, DiscoveryStream};
use librespot::mixer::{self};
use librespot::player::Player;
use librespot::spirc::{Spirc, SpircTask};

use librespot::core::util::SpotifyId;

const VERSION: &'static str = concat!(env!("CARGO_PKG_NAME"), " v", env!("CARGO_PKG_VERSION")); 

fn usage(program: &str, opts: &getopts::Options) -> String {
	println!("{}", VERSION.to_string());

	let brief = format!("Usage: {} [options]", program);
	opts.usage(&brief)
}

#[cfg(debug_assertions)]
fn setup_logging(verbose: bool) {
	let mut builder = LogBuilder::new();
	match env::var("RUST_LOG") {
		Ok(config) => {
			builder.parse(&config);
			builder.init().unwrap();

			if verbose {
				warn!("`--verbose` flag overidden by `RUST_LOG` environment variable");
			}
		}
		Err(_) => {
			if verbose {
				builder.parse("mdns=info,librespot=trace");
			} else {
				builder.parse("mdns=error,librespot=warn");
			}
			builder.init().unwrap();
		}
	}
}

#[derive(Clone)]
struct Setup {
	cache: Option<Cache>,
    player_config: PlayerConfig,
    session_config: SessionConfig,
    connect_config: ConnectConfig,
	credentials: Option<Credentials>,
	enable_discovery: bool,

	authenticate: bool,
	
	get_token: bool,
	client_id: Option<String>,
	scope: Option<String>,

	single_track: Option<String>,
	start_position: u32,
}

fn setup(args: &[String]) -> Setup {
	let mut opts = getopts::Options::new();
	opts.optopt("c", "cache", "Path to a directory where files will be cached.", "CACHE")
		.optflag("", "enable-audio-cache", "Enable caching of the audio data.")
		.optflag("", "disable-audio-cache", "(Only here fore compatibility with librespot - audio cache is disabled by default).")
		.reqopt("n", "name", "Device name", "NAME")
		.optopt("b", "bitrate", "Bitrate (96, 160 or 320). Defaults to 320.", "BITRATE")
		.optopt("", "onstart", "Run PROGRAM when playback is about to begin.", "PROGRAM")
		.optopt("", "onstop", "Run PROGRAM when playback has ended.", "PROGRAM")
		.optopt("", "onchange", "Run PROGRAM when playback changes (new track, seeking etc.).", "PROGRAM")
		.optopt("", "player-mac", "MAC address of the Squeezebox to be controlled", "MAC")
		.optopt("", "lms", "hostname and port of Logitech Media Server instance (eg. localhost:9000)", "LMS")
		.optopt("", "single-track", "Play a single track ID and exit.", "ID")
		.optopt("", "start-position", "Position (in ms) where playback should be started. Only valid with the --single-track option.", "STARTPOSITION")
		.optopt("u", "username", "Username to sign in with", "USERNAME")
		.optopt("p", "password", "Password", "PASSWORD")
		.optflag("a", "authenticate", "Authenticate given username and password. Make sure you define a cache folder to store credentials.")
		.optflag("", "disable-discovery", "Disable discovery mode")
		.optflag("t", "get-token", "Get oauth token to be used with the web API etc.")
		.optopt("i", "client-id", "A Spotify client_id to be used to get the oauth token. Required with the --get-token request.", "CLIENT_ID")
		.optopt("", "scope", "The scopes you want to have access to with the oauth token.", "SCOPE")
		.optflag("x", "check", "Run quick internal check");

	#[cfg(debug_assertions)]
	opts.optflag("v", "verbose", "Enable verbose output");

	let matches = match opts.parse(&args[1..]) {
		Ok(m) => m,
		Err(f) => {
			writeln!(stderr(), "error: {}\n{}", f.to_string(), usage(&args[0], &opts)).unwrap();
			exit(1);
		}
	};
	
	if matches.opt_present("check") {
		println!("ok {}", VERSION.to_string());
		exit(1);
	}

	#[cfg(debug_assertions)]
	{
		let verbose = matches.opt_present("verbose");
		setup_logging(verbose);
	}

	let name = matches.opt_str("name").unwrap();
	
	let use_audio_cache = matches.opt_present("enable-audio-cache") && !matches.opt_present("disable-audio-cache");

	let cache = matches.opt_str("c").map(|cache_location| {
		Cache::new(PathBuf::from(cache_location), use_audio_cache)
	});

	let credentials = {
		let cached_credentials = cache.as_ref().and_then(Cache::credentials);
	
		get_credentials(
			matches.opt_str("username"),
			matches.opt_str("password"),
			cached_credentials
		)
	};

	let authenticate = matches.opt_present("authenticate");

#[cfg(not(target_os="windows"))]
	let enable_discovery = !matches.opt_present("disable-discovery");
#[cfg(target_os="windows")]
	let enable_discovery = false;
	
	let start_position = matches.opt_str("start-position")
		.unwrap_or("0".to_string())
		.parse().unwrap_or(0.0);

	let session_config = {
		let device_id = librespot::core::session::device_id(&name);
		
<<<<<<< HEAD
		SessionConfig {
			user_agent: VERSION.to_string(),
			device_id: device_id
		}
	};

	let player_config = {
        let bitrate = matches.opt_str("b").as_ref()
   	        .map(|bitrate| Bitrate::from_str(bitrate).expect("Invalid bitrate"))
       	    .unwrap_or(Bitrate::Bitrate320);

		PlayerConfig {
			bitrate: bitrate,
			onstart: matches.opt_str("onstart"),
			onstop: matches.opt_str("onstop"),
			onchange: matches.opt_str("onchange"),
		}
	};

	let connect_config = {
		ConnectConfig {
			name: name,
			device_type: DeviceType::Speaker,
		}
	};
=======
	let config = Config {
		user_agent: VERSION.to_string(),
		device_id: device_id,
		bitrate: bitrate,
		onstart: matches.opt_str("onstart"),
		onstop: matches.opt_str("onstop"),
		onchange: matches.opt_str("onchange"),
		mac: matches.opt_str("player-mac"),
		lms: matches.opt_str("lms"),
  };
>>>>>>> a0ce2add

	Setup {
		cache: cache,
		session_config: session_config,
		player_config: player_config,
		connect_config: connect_config,
		credentials: credentials,
		authenticate: authenticate,
		enable_discovery: enable_discovery,
		
		get_token: matches.opt_present("get-token"),
		client_id: matches.opt_str("client-id"),
		scope: matches.opt_str("scope"),

		single_track: matches.opt_str("single-track"),
		start_position: (start_position * 1000.0) as u32,
	}
}

struct Main {
	cache: Option<Cache>,
	player_config: PlayerConfig,
	session_config: SessionConfig,
	connect_config: ConnectConfig,
	handle: Handle,

#[cfg(not(target_os="windows"))]
	discovery: Option<DiscoveryStream>,
#[cfg(target_os="windows")]
	discovery: Option<String>,
	signal: IoStream<()>,

	spirc: Option<Spirc>,
	spirc_task: Option<SpircTask>,
	connect: Box<Future<Item=Session, Error=io::Error>>,

	player: Option<Player>,

	shutdown: bool,
	authenticate: bool
}

impl Main {
	fn new(handle: Handle, setup: Setup) -> Main {
		let mut task = Main {
			handle: handle.clone(),
			cache: setup.cache,
			session_config: setup.session_config,
			player_config: setup.player_config,
			connect_config: setup.connect_config,

			connect: Box::new(futures::future::empty()),
			discovery: None,
			spirc: None,
			spirc_task: None,

			player: None,
			
			shutdown: false,
			authenticate: setup.authenticate,
			signal: tokio_signal::ctrl_c(&handle).flatten_stream().boxed()
		};
		
		if setup.enable_discovery {
			let config = task.connect_config.clone();
			let device_id = task.session_config.device_id.clone();
			
			task.discovery = Some(discovery(&handle, config, device_id).unwrap());
		}

		if let Some(credentials) = setup.credentials {
			task.credentials(credentials);
		}

		task
	}

	fn credentials(&mut self, credentials: Credentials) {
		let config = self.session_config.clone();
		let handle = self.handle.clone();

		let connection = Session::connect(config, credentials, self.cache.clone(), handle);

		self.connect = connection;
		self.spirc = None;
		let task = mem::replace(&mut self.spirc_task, None);
		if let Some(task) = task {
			self.handle.spawn(task);
		}
	}
}

impl Future for Main {
	type Item = ();
	type Error = ();

	fn poll(&mut self) -> Poll<(), ()> {
		loop {
			let mut progress = false;

#[cfg(not(target_os="windows"))] {
			if let Some(Async::Ready(Some(creds))) = self.discovery.as_mut().map(|d| d.poll().unwrap()) {
				if let Some(ref spirc) = self.spirc {
					spirc.shutdown();
				}
				self.credentials(creds);

				progress = true;
			}
}

			if let Async::Ready(ref mut session) = self.connect.poll().unwrap() {
				if self.authenticate {
					if !self.shutdown {
						if let Some(ref spirc) = self.spirc {
							spirc.shutdown();
						}
						self.shutdown = true;
					} else {
						return Ok(Async::Ready(()));
					}
				}
				else {
					self.connect = Box::new(futures::future::empty());
					let player_config = self.player_config.clone();
					let connect_config = self.connect_config.clone();

					let mixer = (mixer::find(Some("softvol")).unwrap())();

					let audio_filter = mixer.get_audio_filter();
					let backend = audio_backend::find(None).unwrap();
					let player = Player::new(player_config, session.clone(), audio_filter, move || {
						(backend)(None)
					});

					self.player = Some(player.clone());

					let (spirc, spirc_task) = Spirc::new(connect_config, session.clone(), player, mixer);
					self.spirc = Some(spirc);
					self.spirc_task = Some(spirc_task);
				}

				progress = true;
			}

			if let Async::Ready(Some(())) = self.signal.poll().unwrap() {
				if !self.shutdown {
					if let Some(ref spirc) = self.spirc {
						spirc.shutdown();
					}
					self.shutdown = true;
				} else {
					return Ok(Async::Ready(()));
				}

				progress = true;
			}

			if let Some(ref mut spirc_task) = self.spirc_task {
				if let Async::Ready(()) = spirc_task.poll().unwrap() {
					if self.shutdown {
						return Ok(Async::Ready(()));
					} else {
						panic!("Spirc shut down unexpectedly");
					}
				}
			}
			
			if !progress {
				return Ok(Async::NotReady);
			}
		}
	}
}

fn main() {
	let mut core = Core::new().unwrap();
	let handle = core.handle();

	let args: Vec<String> = std::env::args().collect();
	let Setup { cache, session_config, player_config, connect_config, credentials, authenticate, enable_discovery, get_token, client_id, scope, single_track, start_position } = setup(&args.clone());

	if let Some(ref track_id) = single_track {
		match credentials {
			Some(credentials) => {
				let backend = audio_backend::find(None).unwrap();

				let track = SpotifyId::from_base62(
									track_id.replace("spotty://", "")
									.replace("spotify://", "")
									.replace("spotify:", "")
									.replace("track:", "")
									.as_str());
							
				let session = core.run(Session::connect(session_config.clone(), credentials, cache.clone(), handle)).unwrap();

				let player = Player::new(player_config, session.clone(), None, move || (backend)(None));

				core.run(player.load(track, true, start_position)).unwrap();
			} 
			None => {
				println!("Missing credentials");
			}
		}
	}
	else if authenticate && !enable_discovery {
		core.run(Session::connect(session_config.clone(), credentials.unwrap(), cache.clone(), handle)).unwrap();
		println!("authorized");
	}
	else if get_token {
		if let Some(client_id) = client_id {
			let session = core.run(Session::connect(session_config, credentials.unwrap(), cache.clone(), handle)).unwrap();
			let scope = scope.unwrap_or("user-read-private,playlist-read-private,playlist-read-collaborative,playlist-modify-public,playlist-modify-private,user-follow-modify,user-follow-read,user-library-read,user-library-modify,user-top-read,user-read-recently-played".to_string());
			let url = format!("hm://keymaster/token/authenticated?client_id={}&scope={}", client_id, scope);
			
			let result = core.run(session.mercury().get(url).map(move |response| {
				let data = response.payload.first().expect("Empty payload");
				let token = String::from_utf8(data.clone()).unwrap();
				println!("{}", token);
			}).boxed());
			
			match result {
				Ok(_) => (),
				Err(e) => println!("error getting token {:?}", e),
			}
		}
		else {
			println!("Use --client-id to provide a CLIENT_ID");
		}
	}
	else {
		core.run(Main::new(handle, Setup { cache, session_config, player_config, connect_config, credentials, authenticate, enable_discovery, get_token, client_id, scope, single_track, start_position })).unwrap()
	}
}
<|MERGE_RESOLUTION|>--- conflicted
+++ resolved
@@ -95,7 +95,7 @@
 		.optflag("", "enable-audio-cache", "Enable caching of the audio data.")
 		.optflag("", "disable-audio-cache", "(Only here fore compatibility with librespot - audio cache is disabled by default).")
 		.reqopt("n", "name", "Device name", "NAME")
-		.optopt("b", "bitrate", "Bitrate (96, 160 or 320). Defaults to 320.", "BITRATE")
+        .optopt("b", "bitrate", "Bitrate (96, 160 or 320). Defaults to 320.", "BITRATE")
 		.optopt("", "onstart", "Run PROGRAM when playback is about to begin.", "PROGRAM")
 		.optopt("", "onstop", "Run PROGRAM when playback has ended.", "PROGRAM")
 		.optopt("", "onchange", "Run PROGRAM when playback changes (new track, seeking etc.).", "PROGRAM")
@@ -166,7 +166,6 @@
 	let session_config = {
 		let device_id = librespot::core::session::device_id(&name);
 		
-<<<<<<< HEAD
 		SessionConfig {
 			user_agent: VERSION.to_string(),
 			device_id: device_id
@@ -183,6 +182,8 @@
 			onstart: matches.opt_str("onstart"),
 			onstop: matches.opt_str("onstop"),
 			onchange: matches.opt_str("onchange"),
+			mac: matches.opt_str("player-mac"),
+			lms: matches.opt_str("lms"),
 		}
 	};
 
@@ -192,18 +193,6 @@
 			device_type: DeviceType::Speaker,
 		}
 	};
-=======
-	let config = Config {
-		user_agent: VERSION.to_string(),
-		device_id: device_id,
-		bitrate: bitrate,
-		onstart: matches.opt_str("onstart"),
-		onstop: matches.opt_str("onstop"),
-		onchange: matches.opt_str("onchange"),
-		mac: matches.opt_str("player-mac"),
-		lms: matches.opt_str("lms"),
-  };
->>>>>>> a0ce2add
 
 	Setup {
 		cache: cache,
