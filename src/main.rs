#[cfg(debug_assertions)]
#[macro_use] extern crate log;
#[cfg(debug_assertions)]
extern crate env_logger;
extern crate futures;
extern crate getopts;
extern crate librespot;
extern crate tokio_core;
extern crate tokio_io;
extern crate tokio_signal;

#[cfg(debug_assertions)]
use env_logger::LogBuilder;
use futures::{Future, Async, Poll, Stream};
#[cfg(debug_assertions)]
use std::env;
use std::io::{self, stderr, Write};
use std::path::PathBuf;
use std::process::exit;
use std::str::FromStr;
use tokio_core::reactor::{Handle, Core};
use tokio_io::IoStream;
use std::mem;

<<<<<<< HEAD
use librespot::core::authentication::{get_credentials, Credentials};
use librespot::core::cache::Cache;
use librespot::core::config::{Bitrate, DeviceType, PlayerConfig, SessionConfig, ConnectConfig};
use librespot::core::session::Session;

#[cfg(not(target_os="windows"))]
use librespot::discovery::discovery::{discovery, DiscoveryStream};
use librespot::playback::audio_backend::{self};
use librespot::playback::mixer::{self};
use librespot::playback::player::Player;
use librespot::spirc::{Spirc, SpircTask};

use librespot::core::util::SpotifyId;
=======
use librespot::spirc::{Spirc, SpircTask};
use librespot::authentication::{get_credentials, Credentials};
use librespot::authentication::discovery::{discovery, DiscoveryStream};
use librespot::audio_backend;
use librespot::cache::Cache;
use librespot::player::Player;
use librespot::session::{Bitrate, Config, Session};
use librespot::mixer;
use librespot::util::SpotifyId;
>>>>>>> 0bd5180b

const VERSION: &'static str = concat!(env!("CARGO_PKG_NAME"), " v", env!("CARGO_PKG_VERSION"));

#[cfg(target_os="windows")]
const NULLDEVICE: &'static str = "NUL";
#[cfg(not(target_os="windows"))]
const NULLDEVICE: &'static str = "/dev/null";

fn usage(program: &str, opts: &getopts::Options) -> String {
	println!("{}", VERSION.to_string());

	let brief = format!("Usage: {} [options]", program);
	opts.usage(&brief)
}

#[cfg(debug_assertions)]
fn setup_logging(verbose: bool) {
	let mut builder = LogBuilder::new();
	match env::var("RUST_LOG") {
		Ok(config) => {
			builder.parse(&config);
			builder.init().unwrap();

			if verbose {
				warn!("`--verbose` flag overidden by `RUST_LOG` environment variable");
			}
		}
		Err(_) => {
			if verbose {
				builder.parse("mdns=info,librespot=trace");
			} else {
				builder.parse("mdns=error,librespot=warn");
			}
			builder.init().unwrap();
		}
	}
}

#[derive(Clone)]
struct Setup {
	cache: Option<Cache>,
    player_config: PlayerConfig,
    session_config: SessionConfig,
    connect_config: ConnectConfig,
	credentials: Option<Credentials>,
	enable_discovery: bool,

	authenticate: bool,

	get_token: bool,
	client_id: Option<String>,
	scope: Option<String>,

	single_track: Option<String>,
	start_position: u32,
}

fn setup(args: &[String]) -> Setup {
	let mut opts = getopts::Options::new();
	opts.optopt("c", "cache", "Path to a directory where files will be cached.", "CACHE")
		.optflag("", "enable-audio-cache", "Enable caching of the audio data.")
		.optflag("", "disable-audio-cache", "(Only here fore compatibility with librespot - audio cache is disabled by default).")
		.reqopt("n", "name", "Device name", "NAME")
        .optopt("b", "bitrate", "Bitrate (96, 160 or 320). Defaults to 320.", "BITRATE")
		.optopt("", "onstart", "Run PROGRAM when playback is about to begin.", "PROGRAM")
		.optopt("", "onstop", "Run PROGRAM when playback has ended.", "PROGRAM")
		.optopt("", "onchange", "Run PROGRAM when playback changes (new track, seeking etc.).", "PROGRAM")
		.optopt("", "player-mac", "MAC address of the Squeezebox to be controlled", "MAC")
		.optopt("", "lms", "hostname and port of Logitech Media Server instance (eg. localhost:9000)", "LMS")
		.optopt("", "single-track", "Play a single track ID and exit.", "ID")
		.optopt("", "start-position", "Position (in ms) where playback should be started. Only valid with the --single-track option.", "STARTPOSITION")
		.optopt("u", "username", "Username to sign in with", "USERNAME")
		.optopt("p", "password", "Password", "PASSWORD")
		.optflag("a", "authenticate", "Authenticate given username and password. Make sure you define a cache folder to store credentials.")
		.optflag("", "disable-discovery", "Disable discovery mode")
		.optflag("t", "get-token", "Get oauth token to be used with the web API etc.")
		.optopt("i", "client-id", "A Spotify client_id to be used to get the oauth token. Required with the --get-token request.", "CLIENT_ID")
		.optopt("", "scope", "The scopes you want to have access to with the oauth token.", "SCOPE")
		.optflag("x", "check", "Run quick internal check");

	#[cfg(debug_assertions)]
	opts.optflag("v", "verbose", "Enable verbose output");

	let matches = match opts.parse(&args[1..]) {
		Ok(m) => m,
		Err(f) => {
			writeln!(stderr(), "error: {}\n{}", f.to_string(), usage(&args[0], &opts)).unwrap();
			exit(1);
		}
	};

	if matches.opt_present("check") {
		println!("ok {}", VERSION.to_string());
		exit(1);
	}

	#[cfg(debug_assertions)]
	{
		let verbose = matches.opt_present("verbose");
		setup_logging(verbose);
	}

<<<<<<< HEAD
=======
	let bitrate = matches.opt_str("b").as_ref()
		.map(|bitrate| Bitrate::from_str(bitrate).expect("Invalid bitrate"))
		.unwrap_or(Bitrate::Bitrate320);

>>>>>>> 0bd5180b
	let name = matches.opt_str("name").unwrap();

	let use_audio_cache = matches.opt_present("enable-audio-cache") && !matches.opt_present("disable-audio-cache");

	let cache = matches.opt_str("c").map(|cache_location| {
		Cache::new(PathBuf::from(cache_location), use_audio_cache)
	});

	let credentials = {
		let cached_credentials = cache.as_ref().and_then(Cache::credentials);

		get_credentials(
			matches.opt_str("username"),
			matches.opt_str("password"),
			cached_credentials
		)
	};

	let authenticate = matches.opt_present("authenticate");

	let enable_discovery = !matches.opt_present("disable-discovery");

	let start_position = matches.opt_str("start-position")
		.unwrap_or("0".to_string())
		.parse().unwrap_or(0.0);

<<<<<<< HEAD
	let session_config = {
		let device_id = librespot::core::session::device_id(&name);

		SessionConfig {
			user_agent: VERSION.to_string(),
			device_id: device_id
		}
	};

	let player_config = {
        let bitrate = matches.opt_str("b").as_ref()
   	        .map(|bitrate| Bitrate::from_str(bitrate).expect("Invalid bitrate"))
       	    .unwrap_or(Bitrate::Bitrate320);

		PlayerConfig {
			bitrate: bitrate,
			onstart: matches.opt_str("onstart"),
			onstop: matches.opt_str("onstop"),
			onchange: matches.opt_str("onchange"),
			mac: matches.opt_str("player-mac"),
			lms: matches.opt_str("lms"),
		}
	};

	let connect_config = {
		ConnectConfig {
			name: name,
			device_type: DeviceType::Speaker,
			volume: 0x8000 as i32,
		}
=======
	let client_id = matches.opt_str("client-id")
		.unwrap_or(format!("{}", include_str!("client_id.txt")));

	let config = Config {
		user_agent: VERSION.to_string(),
		device_id: device_id,
		bitrate: bitrate,
		onstart: matches.opt_str("onstart"),
		onstop: matches.opt_str("onstop"),
		onchange: matches.opt_str("onchange"),
		mac: matches.opt_str("player-mac"),
		lms: matches.opt_str("lms"),
>>>>>>> 0bd5180b
	};

	Setup {
		cache: cache,
		session_config: session_config,
		player_config: player_config,
		connect_config: connect_config,
		credentials: credentials,
		authenticate: authenticate,
		enable_discovery: enable_discovery,

		get_token: matches.opt_present("get-token"),
		client_id: if client_id.as_str().len() == 0 { None } else { Some(client_id) },
		scope: matches.opt_str("scope"),

		single_track: matches.opt_str("single-track"),
		start_position: (start_position * 1000.0) as u32,
	}
}

struct Main {
	cache: Option<Cache>,
	player_config: PlayerConfig,
	session_config: SessionConfig,
	connect_config: ConnectConfig,
	handle: Handle,

	discovery: Option<DiscoveryStream>,
	signal: IoStream<()>,

	spirc: Option<Spirc>,
	spirc_task: Option<SpircTask>,
	connect: Box<Future<Item=Session, Error=io::Error>>,

	shutdown: bool,
	authenticate: bool
}

impl Main {
	fn new(handle: Handle, setup: Setup) -> Main {
		let mut task = Main {
			handle: handle.clone(),
			cache: setup.cache,
			session_config: setup.session_config,
			player_config: setup.player_config,
			connect_config: setup.connect_config,

			connect: Box::new(futures::future::empty()),
			discovery: None,
			spirc: None,
			spirc_task: None,

			shutdown: false,
			authenticate: setup.authenticate,
			signal: Box::new(tokio_signal::ctrl_c(&handle).flatten_stream()),
		};

#[cfg(not(target_os="windows"))] {
		if setup.enable_discovery {
			let config = task.connect_config.clone();
			let device_id = task.session_config.device_id.clone();

			task.discovery = Some(discovery(&handle, config, device_id, 0).unwrap());
		}
}

<<<<<<< HEAD
		if let Some(credentials) = setup.credentials {
			task.credentials(credentials);
		}
=======
	fn discovery(&mut self) {
		let device_id = self.config.device_id.clone();
		let name = self.name.clone();
>>>>>>> 0bd5180b

		task
	}

	fn credentials(&mut self, credentials: Credentials) {
		let config = self.session_config.clone();
		let handle = self.handle.clone();

		let connection = Session::connect(config, credentials, self.cache.clone(), handle);

		self.connect = connection;
		self.spirc = None;
		let task = mem::replace(&mut self.spirc_task, None);
		if let Some(task) = task {
			self.handle.spawn(task);
		}
	}
}

impl Future for Main {
	type Item = ();
	type Error = ();

	fn poll(&mut self) -> Poll<(), ()> {
		loop {
			let mut progress = false;

			if let Some(Async::Ready(Some(creds))) = self.discovery.as_mut().map(|d| d.poll().unwrap()) {
				if let Some(ref spirc) = self.spirc {
					spirc.shutdown();
				}
				self.credentials(creds);

				progress = true;
			}

			if let Async::Ready(ref mut session) = self.connect.poll().unwrap() {
				if self.authenticate {
					if !self.shutdown {
						if let Some(ref spirc) = self.spirc {
							spirc.shutdown();
						}
						self.shutdown = true;
					} else {
						return Ok(Async::Ready(()));
					}
				}
				else {
					self.connect = Box::new(futures::future::empty());
					let player_config = self.player_config.clone();
					let connect_config = self.connect_config.clone();

					let mixer = (mixer::find(Some("softvol")).unwrap())();

					let audio_filter = mixer.get_audio_filter();
					let backend = audio_backend::find(None).unwrap();
					let player = Player::new(player_config, session.clone(), audio_filter, move || {
						(backend)(Some(NULLDEVICE.to_string()))
					});

					let (spirc, spirc_task) = Spirc::new(connect_config, session.clone(), player, mixer);
					self.spirc = Some(spirc);
					self.spirc_task = Some(spirc_task);
				}

				progress = true;
			}

			if let Async::Ready(Some(())) = self.signal.poll().unwrap() {
				if !self.shutdown {
					if let Some(ref spirc) = self.spirc {
						spirc.shutdown();
					}
					self.shutdown = true;
				} else {
					return Ok(Async::Ready(()));
				}

				progress = true;
			}

			if let Some(ref mut spirc_task) = self.spirc_task {
				if let Async::Ready(()) = spirc_task.poll().unwrap() {
					if self.shutdown {
						return Ok(Async::Ready(()));
					} else {
						panic!("Spirc shut down unexpectedly");
					}
				}
			}

			if !progress {
				return Ok(Async::NotReady);
			}
		}
	}
}

fn main() {
	let mut core = Core::new().unwrap();
	let handle = core.handle();

	let args: Vec<String> = std::env::args().collect();
	let Setup { cache, session_config, player_config, connect_config, credentials, authenticate, enable_discovery, get_token, client_id, scope, single_track, start_position } = setup(&args.clone());

	if let Some(ref track_id) = single_track {
		match credentials {
			Some(credentials) => {
				let backend = audio_backend::find(None).unwrap();

				let track = SpotifyId::from_base62(
									track_id.replace("spotty://", "")
									.replace("spotify://", "")
									.replace("spotify:", "")
									.replace("track:", "")
									.as_str());

				let session = core.run(Session::connect(session_config.clone(), credentials, cache.clone(), handle)).unwrap();

				let player = Player::new(player_config, session.clone(), None, move || (backend)(None));

				core.run(player.load(track, true, start_position)).unwrap();
			}
			None => {
				println!("Missing credentials");
			}
		}
	}
	else if authenticate && !enable_discovery {
		core.run(Session::connect(session_config.clone(), credentials.unwrap(), cache.clone(), handle)).unwrap();
		println!("authorized");
	}
	else if get_token {
		if let Some(client_id) = client_id {
			let session = core.run(Session::connect(session_config, credentials.unwrap(), cache.clone(), handle)).unwrap();
			let scope = scope.unwrap_or("user-read-private,playlist-read-private,playlist-read-collaborative,playlist-modify-public,playlist-modify-private,user-follow-modify,user-follow-read,user-library-read,user-library-modify,user-top-read,user-read-recently-played".to_string());
			let url = format!("hm://keymaster/token/authenticated?client_id={}&scope={}", client_id, scope);

			let result = core.run(Box::new(session.mercury().get(url).map(move |response| {
				let data = response.payload.first().expect("Empty payload");
				let token = String::from_utf8(data.clone()).unwrap();
				println!("{}", token);
			})));

			match result {
				Ok(_) => (),
				Err(e) => println!("error getting token {:?}", e),
			}
		}
		else {
			println!("Use --client-id to provide a CLIENT_ID");
		}
	}
	else {
<<<<<<< HEAD
		core.run(Main::new(handle, Setup { cache, session_config, player_config, connect_config, credentials, authenticate, enable_discovery, get_token, client_id, scope, single_track, start_position })).unwrap()
=======
		let mut task = Main::new(handle, name, config, cache, authenticate);
		if enable_discovery {
			task.discovery();
		}
		if let Some(credentials) = credentials {
			task.credentials(credentials);
		}

		core.run(task).unwrap()
>>>>>>> 0bd5180b
	}
}
<|MERGE_RESOLUTION|>--- conflicted
+++ resolved
@@ -22,13 +22,10 @@
 use tokio_io::IoStream;
 use std::mem;
 
-<<<<<<< HEAD
 use librespot::core::authentication::{get_credentials, Credentials};
 use librespot::core::cache::Cache;
 use librespot::core::config::{Bitrate, DeviceType, PlayerConfig, SessionConfig, ConnectConfig};
 use librespot::core::session::Session;
-
-#[cfg(not(target_os="windows"))]
 use librespot::discovery::discovery::{discovery, DiscoveryStream};
 use librespot::playback::audio_backend::{self};
 use librespot::playback::mixer::{self};
@@ -36,17 +33,6 @@
 use librespot::spirc::{Spirc, SpircTask};
 
 use librespot::core::util::SpotifyId;
-=======
-use librespot::spirc::{Spirc, SpircTask};
-use librespot::authentication::{get_credentials, Credentials};
-use librespot::authentication::discovery::{discovery, DiscoveryStream};
-use librespot::audio_backend;
-use librespot::cache::Cache;
-use librespot::player::Player;
-use librespot::session::{Bitrate, Config, Session};
-use librespot::mixer;
-use librespot::util::SpotifyId;
->>>>>>> 0bd5180b
 
 const VERSION: &'static str = concat!(env!("CARGO_PKG_NAME"), " v", env!("CARGO_PKG_VERSION"));
 
@@ -88,9 +74,9 @@
 #[derive(Clone)]
 struct Setup {
 	cache: Option<Cache>,
-    player_config: PlayerConfig,
-    session_config: SessionConfig,
-    connect_config: ConnectConfig,
+	player_config: PlayerConfig,
+	session_config: SessionConfig,
+	connect_config: ConnectConfig,
 	credentials: Option<Credentials>,
 	enable_discovery: bool,
 
@@ -110,7 +96,7 @@
 		.optflag("", "enable-audio-cache", "Enable caching of the audio data.")
 		.optflag("", "disable-audio-cache", "(Only here fore compatibility with librespot - audio cache is disabled by default).")
 		.reqopt("n", "name", "Device name", "NAME")
-        .optopt("b", "bitrate", "Bitrate (96, 160 or 320). Defaults to 320.", "BITRATE")
+		.optopt("b", "bitrate", "Bitrate (96, 160 or 320). Defaults to 320.", "BITRATE")
 		.optopt("", "onstart", "Run PROGRAM when playback is about to begin.", "PROGRAM")
 		.optopt("", "onstop", "Run PROGRAM when playback has ended.", "PROGRAM")
 		.optopt("", "onchange", "Run PROGRAM when playback changes (new track, seeking etc.).", "PROGRAM")
@@ -149,13 +135,6 @@
 		setup_logging(verbose);
 	}
 
-<<<<<<< HEAD
-=======
-	let bitrate = matches.opt_str("b").as_ref()
-		.map(|bitrate| Bitrate::from_str(bitrate).expect("Invalid bitrate"))
-		.unwrap_or(Bitrate::Bitrate320);
-
->>>>>>> 0bd5180b
 	let name = matches.opt_str("name").unwrap();
 
 	let use_audio_cache = matches.opt_present("enable-audio-cache") && !matches.opt_present("disable-audio-cache");
@@ -182,7 +161,6 @@
 		.unwrap_or("0".to_string())
 		.parse().unwrap_or(0.0);
 
-<<<<<<< HEAD
 	let session_config = {
 		let device_id = librespot::core::session::device_id(&name);
 
@@ -193,9 +171,9 @@
 	};
 
 	let player_config = {
-        let bitrate = matches.opt_str("b").as_ref()
-   	        .map(|bitrate| Bitrate::from_str(bitrate).expect("Invalid bitrate"))
-       	    .unwrap_or(Bitrate::Bitrate320);
+		let bitrate = matches.opt_str("b").as_ref()
+				.map(|bitrate| Bitrate::from_str(bitrate).expect("Invalid bitrate"))
+				.unwrap_or(Bitrate::Bitrate320);
 
 		PlayerConfig {
 			bitrate: bitrate,
@@ -213,21 +191,10 @@
 			device_type: DeviceType::Speaker,
 			volume: 0x8000 as i32,
 		}
-=======
+	};
+
 	let client_id = matches.opt_str("client-id")
 		.unwrap_or(format!("{}", include_str!("client_id.txt")));
-
-	let config = Config {
-		user_agent: VERSION.to_string(),
-		device_id: device_id,
-		bitrate: bitrate,
-		onstart: matches.opt_str("onstart"),
-		onstop: matches.opt_str("onstop"),
-		onchange: matches.opt_str("onchange"),
-		mac: matches.opt_str("player-mac"),
-		lms: matches.opt_str("lms"),
->>>>>>> 0bd5180b
-	};
 
 	Setup {
 		cache: cache,
@@ -284,24 +251,16 @@
 			signal: Box::new(tokio_signal::ctrl_c(&handle).flatten_stream()),
 		};
 
-#[cfg(not(target_os="windows"))] {
 		if setup.enable_discovery {
 			let config = task.connect_config.clone();
 			let device_id = task.session_config.device_id.clone();
 
 			task.discovery = Some(discovery(&handle, config, device_id, 0).unwrap());
 		}
-}
-
-<<<<<<< HEAD
+
 		if let Some(credentials) = setup.credentials {
 			task.credentials(credentials);
 		}
-=======
-	fn discovery(&mut self) {
-		let device_id = self.config.device_id.clone();
-		let name = self.name.clone();
->>>>>>> 0bd5180b
 
 		task
 	}
@@ -456,18 +415,6 @@
 		}
 	}
 	else {
-<<<<<<< HEAD
 		core.run(Main::new(handle, Setup { cache, session_config, player_config, connect_config, credentials, authenticate, enable_discovery, get_token, client_id, scope, single_track, start_position })).unwrap()
-=======
-		let mut task = Main::new(handle, name, config, cache, authenticate);
-		if enable_discovery {
-			task.discovery();
-		}
-		if let Some(credentials) = credentials {
-			task.credentials(credentials);
-		}
-
-		core.run(task).unwrap()
->>>>>>> 0bd5180b
-	}
-}
+	}
+}
